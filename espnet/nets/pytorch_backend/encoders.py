--- conflicted
+++ resolved
@@ -63,21 +63,12 @@
         elayer_states = []
         for layer in six.moves.range(self.elayers):
             xs_pack = pack_padded_sequence(xs_pad, ilens, batch_first=True)
-<<<<<<< HEAD
-            birnn = getattr(self, 'bi' + self.typ + str(layer))
-            birnn.flatten_parameters()
-            ys, _ = birnn(xs_pack)
-=======
             rnn = getattr(self, ("birnn" if self.bidir else "rnn") + str(layer))
             rnn.flatten_parameters()
             if prev_state is not None and rnn.bidirectional:
                 prev_state = reset_backward_rnn_state(prev_state)
             ys, states = rnn(xs_pack, hx=prev_state)
             elayer_states.append(states)
-<<<<<<< HEAD
->>>>>>> upstream/master
-=======
->>>>>>> fc9037e4
             # ys: utt list of frame x cdim x 2 (2: means bidirectional)
             ys_pad, ilens = pad_packed_sequence(ys, batch_first=True)
             sub = self.subsample[layer + 1]
@@ -127,21 +118,12 @@
         """
         logging.info(self.__class__.__name__ + ' input lengths: ' + str(ilens))
         xs_pack = pack_padded_sequence(xs_pad, ilens, batch_first=True)
-<<<<<<< HEAD
-        self.nblstm.flatten_parameters()
-        # self.nbrnn.flatten_parameters()
-        ys, _ = self.nblstm(xs_pack)
-=======
         self.nbrnn.flatten_parameters()
         if prev_state is not None and self.nbrnn.bidirectional:
             # We assume that when previous state is passed, it means that we're streaming the input
             # and therefore cannot propagate backward BRNN state (otherwise it goes in the wrong direction)
             prev_state = reset_backward_rnn_state(prev_state)
         ys, states = self.nbrnn(xs_pack, hx=prev_state)
-<<<<<<< HEAD
->>>>>>> upstream/master
-=======
->>>>>>> fc9037e4
         # ys: utt list of frame x cdim x 2 (2: means bidirectional)
         ys_pad, ilens = pad_packed_sequence(ys, batch_first=True)
         # (sum _utt frame_utt) x dim
