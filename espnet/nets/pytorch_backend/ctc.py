from distutils.version import LooseVersion
import logging

import numpy as np
import six
import torch
import torch.nn.functional as F

from espnet.nets.pytorch_backend.nets_utils import to_device


class CTC(torch.nn.Module):
    """CTC module

    :param int odim: dimension of outputs
    :param int eprojs: number of encoder projection units
    :param float dropout_rate: dropout rate (0.0 ~ 1.0)
    :param str ctc_type: builtin or warpctc
    :param bool reduce: reduce the CTC loss into a scalar
    """

    def __init__(self, odim, eprojs, dropout_rate, ctc_type="warpctc", reduce=True):
        super().__init__()
        self.dropout_rate = dropout_rate
        self.loss = None
        self.ctc_lo = torch.nn.Linear(eprojs, odim)
<<<<<<< HEAD

        # In case of Pytorch >= 1.2.0, CTC will be always builtin
        self.ctc_type = (
            ctc_type
            if LooseVersion(torch.__version__) < LooseVersion("1.2.0")
            else "builtin"
        )
        if ctc_type != self.ctc_type:
            logging.warning(f"CTC was set to {self.ctc_type} due to PyTorch version.")
        if self.ctc_type == "builtin":
            reduction_type = "sum" if reduce else "none"
=======
        self.probs = None  # for visualization

        # In case of Pytorch >= 1.7.0, CTC will be always builtin
        self.ctc_type = (
            ctc_type
            if LooseVersion(torch.__version__) < LooseVersion("1.7.0")
            else "builtin"
        )

        # ctc_type = buitin not support Pytorch=1.0.1
        if self.ctc_type == "builtin" and (
            LooseVersion(torch.__version__) < LooseVersion("1.1.0")
        ):
            self.ctc_type = "cudnnctc"

        if ctc_type != self.ctc_type:
            logging.warning(f"CTC was set to {self.ctc_type} due to PyTorch version.")

        if self.ctc_type == "builtin":
            reduction_type = "sum" if reduce else "none"
            self.ctc_loss = torch.nn.CTCLoss(
                reduction=reduction_type, zero_infinity=True
            )
        elif self.ctc_type == "cudnnctc":
            reduction_type = "sum" if reduce else "none"
>>>>>>> 36b62ae4
            self.ctc_loss = torch.nn.CTCLoss(reduction=reduction_type)
        elif self.ctc_type == "warpctc":
            import warpctc_pytorch as warp_ctc

            self.ctc_loss = warp_ctc.CTCLoss(size_average=True, reduce=reduce)
        elif self.ctc_type == "gtnctc":
            from espnet.nets.pytorch_backend.gtn_ctc import GTNCTCLossFunction

            self.ctc_loss = GTNCTCLossFunction.apply
        else:
            raise ValueError(
                'ctc_type must be "builtin" or "warpctc": {}'.format(self.ctc_type)
            )

        self.ignore_id = -1
        self.reduce = reduce

    def loss_fn(self, th_pred, th_target, th_ilen, th_olen):
<<<<<<< HEAD
        if self.ctc_type == "builtin":
=======
        if self.ctc_type in ["builtin", "cudnnctc"]:
>>>>>>> 36b62ae4
            th_pred = th_pred.log_softmax(2)
            # Use the deterministic CuDNN implementation of CTC loss to avoid
            #  [issue#17798](https://github.com/pytorch/pytorch/issues/17798)
            with torch.backends.cudnn.flags(deterministic=True):
                loss = self.ctc_loss(th_pred, th_target, th_ilen, th_olen)
            # Batch-size average
            loss = loss / th_pred.size(1)
            return loss
        elif self.ctc_type == "warpctc":
            return self.ctc_loss(th_pred, th_target, th_ilen, th_olen)
        elif self.ctc_type == "gtnctc":
            targets = [t.tolist() for t in th_target]
            log_probs = torch.nn.functional.log_softmax(th_pred, dim=2)
            return self.ctc_loss(log_probs, targets, 0, "none")
        else:
            raise NotImplementedError

    def forward(self, hs_pad, hlens, ys_pad):
        """CTC forward

        :param torch.Tensor hs_pad: batch of padded hidden state sequences (B, Tmax, D)
        :param torch.Tensor hlens: batch of lengths of hidden state sequences (B)
        :param torch.Tensor ys_pad:
            batch of padded character id sequence tensor (B, Lmax)
        :return: ctc loss value
        :rtype: torch.Tensor
        """
        # TODO(kan-bayashi): need to make more smart way
        ys = [y[y != self.ignore_id] for y in ys_pad]  # parse padded ys

<<<<<<< HEAD
        self.loss = None
        hlens = torch.from_numpy(np.fromiter(hlens, dtype=np.int32))
        olens = torch.from_numpy(np.fromiter((x.size(0) for x in ys), dtype=np.int32))

=======
>>>>>>> 36b62ae4
        # zero padding for hs
        ys_hat = self.ctc_lo(F.dropout(hs_pad, p=self.dropout_rate))
        if self.ctc_type != "gtnctc":
            ys_hat = ys_hat.transpose(0, 1)

        if self.ctc_type == "builtin":
            olens = to_device(ys_hat, torch.LongTensor([len(s) for s in ys]))
            hlens = hlens.long()
            ys_pad = torch.cat(ys)  # without this the code breaks for asr_mix
            self.loss = self.loss_fn(ys_hat, ys_pad, hlens, olens)
        else:
            self.loss = None
            hlens = torch.from_numpy(np.fromiter(hlens, dtype=np.int32))
            olens = torch.from_numpy(
                np.fromiter((x.size(0) for x in ys), dtype=np.int32)
            )
            # zero padding for ys
            ys_true = torch.cat(ys).cpu().int()  # batch x olen
            # get ctc loss
            # expected shape of seqLength x batchSize x alphabet_size
            dtype = ys_hat.dtype
            if self.ctc_type == "warpctc" or dtype == torch.float16:
                # warpctc only supports float32
                # torch.ctc does not support float16 (#1751)
                ys_hat = ys_hat.to(dtype=torch.float32)
            if self.ctc_type == "cudnnctc":
                # use GPU when using the cuDNN implementation
                ys_true = to_device(hs_pad, ys_true)
            if self.ctc_type == "gtnctc":
                # keep as list for gtn
                ys_true = ys
            self.loss = to_device(
                hs_pad, self.loss_fn(ys_hat, ys_true, hlens, olens)
            ).to(dtype=dtype)

        # get length info
        logging.info(
            self.__class__.__name__
            + " input lengths:  "
            + "".join(str(hlens).split("\n"))
        )
        logging.info(
            self.__class__.__name__
            + " output lengths: "
            + "".join(str(olens).split("\n"))
        )

<<<<<<< HEAD
        # get ctc loss
        # expected shape of seqLength x batchSize x alphabet_size
        dtype = ys_hat.dtype
        ys_hat = ys_hat.transpose(0, 1)
        if self.ctc_type == "warpctc" or dtype == torch.float16:
            # warpctc only supports float32
            # torch.ctc does not support float16 (#1751)
            ys_hat = ys_hat.to(dtype=torch.float32)
        if self.ctc_type == "builtin":
            # use GPU when using the cuDNN implementation
            ys_true = to_device(self, ys_true)
        self.loss = to_device(self, self.loss_fn(ys_hat, ys_true, hlens, olens)).to(
            dtype=dtype
        )
=======
>>>>>>> 36b62ae4
        if self.reduce:
            # NOTE: sum() is needed to keep consistency
            # since warpctc return as tensor w/ shape (1,)
            # but builtin return as tensor w/o shape (scalar).
            self.loss = self.loss.sum()
            logging.info("ctc loss:" + str(float(self.loss)))

        return self.loss

    def softmax(self, hs_pad):
        """softmax of frame activations

        :param torch.Tensor hs_pad: 3d tensor (B, Tmax, eprojs)
        :return: log softmax applied 3d tensor (B, Tmax, odim)
        :rtype: torch.Tensor
        """
        self.probs = F.softmax(self.ctc_lo(hs_pad), dim=2)
        return self.probs

    def log_softmax(self, hs_pad):
        """log_softmax of frame activations

        :param torch.Tensor hs_pad: 3d tensor (B, Tmax, eprojs)
        :return: log softmax applied 3d tensor (B, Tmax, odim)
        :rtype: torch.Tensor
        """
        return F.log_softmax(self.ctc_lo(hs_pad), dim=2)

    def argmax(self, hs_pad):
        """argmax of frame activations

        :param torch.Tensor hs_pad: 3d tensor (B, Tmax, eprojs)
        :return: argmax applied 2d tensor (B, Tmax)
        :rtype: torch.Tensor
        """
        return torch.argmax(self.ctc_lo(hs_pad), dim=2)

    def forced_align(self, h, y, blank_id=0):
        """forced alignment.

        :param torch.Tensor h: hidden state sequence, 2d tensor (T, D)
        :param torch.Tensor y: id sequence tensor 1d tensor (L)
        :param int y: blank symbol index
        :return: best alignment results
        :rtype: list
        """

        def interpolate_blank(label, blank_id=0):
            """Insert blank token between every two label token."""
            label = np.expand_dims(label, 1)
            blanks = np.zeros((label.shape[0], 1), dtype=np.int64) + blank_id
            label = np.concatenate([blanks, label], axis=1)
            label = label.reshape(-1)
            label = np.append(label, label[0])
            return label

        lpz = self.log_softmax(h)
        lpz = lpz.squeeze(0)

        y_int = interpolate_blank(y, blank_id)

        logdelta = np.zeros((lpz.size(0), len(y_int))) - 100000000000.0  # log of zero
        state_path = (
            np.zeros((lpz.size(0), len(y_int)), dtype=np.int16) - 1
        )  # state path

        logdelta[0, 0] = lpz[0][y_int[0]]
        logdelta[0, 1] = lpz[0][y_int[1]]

        for t in six.moves.range(1, lpz.size(0)):
            for s in six.moves.range(len(y_int)):
                if y_int[s] == blank_id or s < 2 or y_int[s] == y_int[s - 2]:
                    candidates = np.array([logdelta[t - 1, s], logdelta[t - 1, s - 1]])
                    prev_state = [s, s - 1]
                else:
                    candidates = np.array(
                        [
                            logdelta[t - 1, s],
                            logdelta[t - 1, s - 1],
                            logdelta[t - 1, s - 2],
                        ]
                    )
                    prev_state = [s, s - 1, s - 2]
                logdelta[t, s] = np.max(candidates) + lpz[t][y_int[s]]
                state_path[t, s] = prev_state[np.argmax(candidates)]

        state_seq = -1 * np.ones((lpz.size(0), 1), dtype=np.int16)

        candidates = np.array(
            [logdelta[-1, len(y_int) - 1], logdelta[-1, len(y_int) - 2]]
        )
        prev_state = [len(y_int) - 1, len(y_int) - 2]
        state_seq[-1] = prev_state[np.argmax(candidates)]
        for t in six.moves.range(lpz.size(0) - 2, -1, -1):
            state_seq[t] = state_path[t + 1, state_seq[t + 1, 0]]

        output_state_seq = []
        for t in six.moves.range(0, lpz.size(0)):
            output_state_seq.append(y_int[state_seq[t, 0]])

        return output_state_seq


def ctc_for(args, odim, reduce=True):
    """Returns the CTC module for the given args and output dimension

    :param Namespace args: the program args
    :param int odim : The output dimension
    :param bool reduce : return the CTC loss in a scalar
    :return: the corresponding CTC module
    """
    num_encs = getattr(args, "num_encs", 1)  # use getattr to keep compatibility
    if num_encs == 1:
        # compatible with single encoder asr mode
        return CTC(
            odim, args.eprojs, args.dropout_rate, ctc_type=args.ctc_type, reduce=reduce
        )
    elif num_encs >= 1:
        ctcs_list = torch.nn.ModuleList()
        if args.share_ctc:
            # use dropout_rate of the first encoder
            ctc = CTC(
                odim,
                args.eprojs,
                args.dropout_rate[0],
                ctc_type=args.ctc_type,
                reduce=reduce,
            )
            ctcs_list.append(ctc)
        else:
            for idx in range(num_encs):
                ctc = CTC(
                    odim,
                    args.eprojs,
                    args.dropout_rate[idx],
                    ctc_type=args.ctc_type,
                    reduce=reduce,
                )
                ctcs_list.append(ctc)
        return ctcs_list
    else:
        raise ValueError(
            "Number of encoders needs to be more than one. {}".format(num_encs)
        )<|MERGE_RESOLUTION|>--- conflicted
+++ resolved
@@ -24,19 +24,6 @@
         self.dropout_rate = dropout_rate
         self.loss = None
         self.ctc_lo = torch.nn.Linear(eprojs, odim)
-<<<<<<< HEAD
-
-        # In case of Pytorch >= 1.2.0, CTC will be always builtin
-        self.ctc_type = (
-            ctc_type
-            if LooseVersion(torch.__version__) < LooseVersion("1.2.0")
-            else "builtin"
-        )
-        if ctc_type != self.ctc_type:
-            logging.warning(f"CTC was set to {self.ctc_type} due to PyTorch version.")
-        if self.ctc_type == "builtin":
-            reduction_type = "sum" if reduce else "none"
-=======
         self.probs = None  # for visualization
 
         # In case of Pytorch >= 1.7.0, CTC will be always builtin
@@ -62,7 +49,6 @@
             )
         elif self.ctc_type == "cudnnctc":
             reduction_type = "sum" if reduce else "none"
->>>>>>> 36b62ae4
             self.ctc_loss = torch.nn.CTCLoss(reduction=reduction_type)
         elif self.ctc_type == "warpctc":
             import warpctc_pytorch as warp_ctc
@@ -81,11 +67,7 @@
         self.reduce = reduce
 
     def loss_fn(self, th_pred, th_target, th_ilen, th_olen):
-<<<<<<< HEAD
-        if self.ctc_type == "builtin":
-=======
         if self.ctc_type in ["builtin", "cudnnctc"]:
->>>>>>> 36b62ae4
             th_pred = th_pred.log_softmax(2)
             # Use the deterministic CuDNN implementation of CTC loss to avoid
             #  [issue#17798](https://github.com/pytorch/pytorch/issues/17798)
@@ -116,13 +98,6 @@
         # TODO(kan-bayashi): need to make more smart way
         ys = [y[y != self.ignore_id] for y in ys_pad]  # parse padded ys
 
-<<<<<<< HEAD
-        self.loss = None
-        hlens = torch.from_numpy(np.fromiter(hlens, dtype=np.int32))
-        olens = torch.from_numpy(np.fromiter((x.size(0) for x in ys), dtype=np.int32))
-
-=======
->>>>>>> 36b62ae4
         # zero padding for hs
         ys_hat = self.ctc_lo(F.dropout(hs_pad, p=self.dropout_rate))
         if self.ctc_type != "gtnctc":
@@ -170,23 +145,6 @@
             + "".join(str(olens).split("\n"))
         )
 
-<<<<<<< HEAD
-        # get ctc loss
-        # expected shape of seqLength x batchSize x alphabet_size
-        dtype = ys_hat.dtype
-        ys_hat = ys_hat.transpose(0, 1)
-        if self.ctc_type == "warpctc" or dtype == torch.float16:
-            # warpctc only supports float32
-            # torch.ctc does not support float16 (#1751)
-            ys_hat = ys_hat.to(dtype=torch.float32)
-        if self.ctc_type == "builtin":
-            # use GPU when using the cuDNN implementation
-            ys_true = to_device(self, ys_true)
-        self.loss = to_device(self, self.loss_fn(ys_hat, ys_true, hlens, olens)).to(
-            dtype=dtype
-        )
-=======
->>>>>>> 36b62ae4
         if self.reduce:
             # NOTE: sum() is needed to keep consistency
             # since warpctc return as tensor w/ shape (1,)
