--- conflicted
+++ resolved
@@ -3,10 +3,7 @@
 import argparse
 import logging
 import sys
-<<<<<<< HEAD
-=======
 from itertools import permutations
->>>>>>> 57c05436
 from pathlib import Path
 from typing import Any, List, Optional, Sequence, Tuple, Union
 
@@ -16,12 +13,9 @@
 from tqdm import trange
 from typeguard import check_argument_types
 
-<<<<<<< HEAD
-=======
 from espnet2.enh.loss.criterions.tf_domain import FrequencyDomainMSE
 from espnet2.enh.loss.criterions.time_domain import SISNRLoss
 from espnet2.enh.loss.wrappers.pit_solver import PITSolver
->>>>>>> 57c05436
 from espnet2.fileio.npy_scp import NpyScpWriter
 from espnet2.fileio.sound_scp import SoundScpWriter
 from espnet2.tasks.diar import DiarizationTask
